--- conflicted
+++ resolved
@@ -560,15 +560,10 @@
         pull_data_perf = PerfMonitor("Eval: Pull data")
         with pull_data_perf.sample():
             cortex_data = ft.dataset.CortexSubsetLoader(
-<<<<<<< HEAD
                 subtensor=self.subtensor,
                 latest=True, 
                 running=True,
-                random_seed=random.randint(0, sys.maxsize),
-=======
-                latest=True, running=True,
                 random_seed=seed,
->>>>>>> baa105c8
                 max_samples=self.config.latest_cortex_samples,
                 steps=self.config.latest_cortex_steps,
                 page_size=self.config.latest_cortex_steps,
